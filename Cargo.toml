--- conflicted
+++ resolved
@@ -43,13 +43,9 @@
 serde = "1.0"
 serde_derive = "1.0"
 toml = "0.4"
-<<<<<<< HEAD
 winit = "0.6.4"
-lyon = "0.4.1"
-=======
 lyon = "0.4.1"
 
 [dev-dependencies]
 
-cgmath = "0.14"
->>>>>>> 835a90a9
+cgmath = "0.14"