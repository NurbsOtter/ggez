--- conflicted
+++ resolved
@@ -96,12 +96,7 @@
                           default_config: conf::Conf)
                           -> GameResult<Context> {
 
-<<<<<<< HEAD
-        let mut fs = Filesystem::new(id, author)?;
-=======
-        let sdl_context = sdl2::init()?;
         let mut fs = Filesystem::new(game_id, author)?;
->>>>>>> 1bc49871
 
         let config = fs.read_config().unwrap_or(default_config);
 
